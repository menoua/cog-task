--- conflicted
+++ resolved
@@ -1,12 +1,8 @@
 ## To-do
 
-<<<<<<< HEAD
 - [ ] The `rodio` backend does not support playback of audio with more than two channels through macOS's "Aggregate Device" which combines different output devices into a single virtual device with more channels.
-- [ ] Add Pointer action which wraps its internal element and records the position of the click. If an optional mask image is provided, it will measure if click was within mask. Sends out reaction_time, accuracy, and position.
-=======
 - [ ] Improve accuracy of `Pointer` mask alignment.
 - [ ] Find `gstreamer` library version for Linux that will work with this crate's dependencies.
->>>>>>> d4d122ad
 - [ ] Introduce global variables at the `Server` level which populate the state of scheduler at start, and are written back to Server only after successful completion.
 - [ ] Introduce "requires" attribute to `Block` which means a block can only run after the required blocks. This shouldn't be used for order since it can't be circumvented if necessary.
 - [ ] Save the binaries generated for macOS and Linux by CI for specific cases (base, audio, audio+gstreamer, full).
